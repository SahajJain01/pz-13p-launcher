--- conflicted
+++ resolved
@@ -2,10 +2,7 @@
 use serde::Serialize;
 use winreg::{enums::HKEY_CURRENT_USER, RegKey};
 use regex::Regex;
-<<<<<<< HEAD
-=======
-
->>>>>>> 64196e84
+
 use sysinfo::System;
 use walkdir::WalkDir;
 
@@ -259,19 +256,13 @@
 fn main() {
   // This launcher helps Project Zomboid private server users quickly link a large modpack from a single Steam Workshop pseudo mod.
   // 1. User subscribes to the pseudo mod (manually or via launcher).
-<<<<<<< HEAD
-    // 2. On Play, launcher symlinks all submods from the pseudo mod's workshop folder into the user's mods folder.
-    // 3. Launches the game and connects to the server.
-    // 4. On exit or cleanup, removes the symlinks and restores any backups.
-    tauri::Builder::default()
-      .invoke_handler(tauri::generate_handler![auto_detect, open_workshop, link_all, cleanup, play])
-=======
+
   // 2. On Play, launcher symlinks all submods from the pseudo mod's workshop folder into the user's mods folder.
   // 3. Launches the game.
   // 4. On exit or cleanup, removes the symlinks and restores any backups.
   tauri::Builder::default()
     .invoke_handler(tauri::generate_handler![auto_detect, open_workshop, link_all, cleanup, play])
->>>>>>> 64196e84
+
     .run(tauri::generate_context!())
     .expect("error while running tauri app");
 }